close all;

%% Setup parameters for script

% Ensure deterministic results
rng('default')

path('repeatibility', path);

% Set to true to enable re-use of training data and networks
resume = true;

% Set to a positive value to reduce training set
Nreduce = 0;

% Set to true to apply data augmentation
augment = false;

% Layer sizes
<<<<<<< HEAD
num_hidden = [4000 2000 1000 500 250];

% Number of training iterations for the individual layers and for the final
% fine tuning
Niter_init = 1000*ones(1,length(num_hidden));
Niter_fine = 13;
=======
num_hidden = 4000;

% Number of training iterations for the individual layers and for the final
% fine tuning
Niter_init = 50*ones(1,length(num_hidden));
Niter_fine = 1000;
>>>>>>> bd429e22

% Learning parameters
learning_rate = 0.1;
% learning_rate_final = 0.0001;
momentum = 0.9;
momentum_final = 0.9;

learning_rate_mul = 1;%exp(log(learning_rate_final / learning_rate) / Niter_fine);
momentum_inc = (momentum_final - momentum) / Niter_fine;

%% Load data
% Image root path
root='cifar-10-batches-mat';

% Use the helper functions to load the training images (column-major)
if ~(resume && exist('train_images', 'var') > 0)
    trainfile_resized = sprintf('%s/data_batch_all_resized.mat', root);
    if exist(trainfile_resized, 'file') > 0
        load(trainfile_resized);
    else
        % Load original CIFAR training batches
        train_images = [];
        for i=1:5
            load(sprintf('%s/data_batch_%i.mat', root, i))
            train_images = [train_images data']; % Column-major, scaled to [0,1]
        end
        % Convert to grayscale, upscale to 41x41 px
        data = zeros(41*41, size(train_images,2));
        disp 'Resizing images 32x32 --> 41x41 px...'
        chars = 0;
        for i=1:size(train_images, 2)
            for j = 1:chars, fprintf('\b'); end
            chars = fprintf('%i/%i\n', i, size(train_images,2));
            img = reshape(train_images(:,i), 32, 32, 3);
            img = rgb2gray(img);
            img = imresize(img, [41 41]);
            img = double(img) / 255;
            data(:,i) = reshape(img, 41*41, 1);
        end
        train_images = data;
        clear data;
        % Save resized images
        save(trainfile_resized, 'train_images')
    end
end

if augment
    trainfile_augmented = sprintf('%s/data_batch_all_resized_augmented.mat', root);
    if resume && exist(trainfile_augmented, 'file') > 0
        warning('Loading augmented training set!')
        load(trainfile_augmented)
    else
        warning('Artificially changing the training set by augmentation!')
        [dim, N] = size(train_images);
        Naugment = 5000;
        % Reduce to Naugment examples
        idx_reduce = randperm(N);
        train_images = train_images(:, idx_reduce(1:Naugment));
        N = size(train_images, 2);
        
        % Rotation
%         rotations = 0:90:270;
        rotations = 0;
        Nrot = length(rotations);
        % Create background masks for rotated images
        Mrots = false(41, 41, Nrot);
        for j=1:Nrot
            Mrots(:,:,j) = ~imrotate(true(41, 41), rotations(j), 'crop');
            Mrots(:,:,j) = Mrots(:,:,j) & ~imclearborder(Mrots(:,:,j));
        end
        tmp = zeros(dim, Nrot * N);
        idxtmp = 0;
        for i=1:N
            imgi = train_images(:,i);
%             mu = mean(imgi); % Mean intensity of training case
            % As 2D image
            imgi = reshape(imgi, 41, 41);
            % Rotate
            for j=1:Nrot
                % Rotate
                imrot = imrotate(imgi, rotations(j), 'crop');
                 % Set background to mean intensity
                mask = Mrots(:,:,j);
%                 imrot(mask) = mu; % Set background to mean
                imrot(mask) = 0; % Set background to black
                % As vector
                tmp(:,idxtmp+j) = reshape(imrot, dim, 1);
            end
            idxtmp = idxtmp + Nrot;
        end
        train_images = tmp;
        N = size(train_images, 2);
        
        % Gamma
        gammas = 1 ./ [0.5 0.4 0.3 0.2 0.1];
%         gammas = 1;
        Ngamma = length(gammas);
        tmp = zeros(dim, Ngamma * N);
        idxtmp = 0;
        for i=1:N
            imgi = train_images(:,i);
%             tmp(:,idxtmp) = imgi; % Original
            % Apply gamma
            for j=1:Ngamma
                tmp(:,idxtmp+j) = imgi.^gammas(j);
            end
            idxtmp = idxtmp + Ngamma;
        end
        train_images = tmp;
        N = size(train_images, 2);
        
        % Scaling
%         scales = [1 1.4 1.6 1.8];
        scales = 1;
        Nscale = length(scales);
        % Prepare crop masks
        crops = zeros(Nscale, 4);
        for j=1:Nscale
            newsz = scales(j) * 41;
            szdiff = newsz - 41;
            offset = floor(szdiff / 2);
            crops(j,:) = [offset+1 offset+1 offset+41 offset+41];
        end
        tmp = zeros(dim, Nscale * N);
        idxtmp = 0;
        for i=1:N
            % As 2D image
            imgi = reshape(train_images(:,i), 41, 41);
            for j=1:Nscale
                imgi = imresize(imgi, scales(j));
                imgi = imgi(crops(j,1):crops(j,3), crops(j,2):crops(j,4));
                tmp(:,idxtmp+j) = reshape(imgi, dim, 1);
            end
            idxtmp = idxtmp + Nscale;
        end
        train_images = tmp;
        N = size(train_images, 2);
        
        % Save augmented training data images
        save(trainfile_augmented, 'train_images')
    end
end

% Number of training cases
Ntrain = size(train_images,2);

%% Reduce training set
if Nreduce > 0
    idxtmp = randperm(Ntrain);
    idxtmp = idxtmp(1:Nreduce);
    warning('Reducing training set to %d examples...', length(idxtmp));
    train_images = train_images(:,idxtmp);
    Ntrain = size(train_images,2);
end

%% Create batches
if ~(resume && exist('batches_init', 'var') > 0 && exist('batches', 'var') > 0)
    disp 'Creating batches...'
    batches_init = create_batches(train_images', round(Ntrain/100), 'Method', 'Random');
%     batches = batches_init;
    batches = create_batches(train_images', round(Ntrain/100), 'Method', 'Random');
end

%% Train (or load) network
if resume && exist('data/cifar.mat', 'file')
    disp 'Loading fine tuned network file...'
    load data/cifar.mat;
else
    [net, net_init] = train_sae(train_images', num_hidden,...
        'InputFunction', 'purelin',...
        'HiddenFunction', 'logsig',...
        'OutputFunction', 'purelin',...
        'TiedWeights', true,...
        'MaxEpochsInit', Niter_init,...
        'MaxEpochs', Niter_fine,...
        'Loss', 'mse',...
        'BatchesInit', batches_init,...
        'Batches', batches,...
        'ValidationFraction', 0,...
        'GaussianNoise', 0.5,...
        'LearningRate', learning_rate,...
        'LearningRateMul', learning_rate_mul,...
        'Momentum', momentum,...
        'Regularizer', 0,...
        'Sigma', 0.1,...
        'Width', 41,...
        'Verbose', true,...
        'Visualize', true,...
        'UseGPU', true,...
        'Resume', true);
    save('data/cifar.mat', 'net', 'net_init');
end

wh = sqrt(size(train_images,1)); % Image width/height
if num_hidden(end) < size(train_images,1)
    %% Get a PCA for the training images
    disp 'Getting a PCA...'
    [c_pca,mu_pca] = train_pca(train_images', num_hidden(end));
    pca_train_feat = project_pca(train_images', c_pca, mu_pca);

    %% Present reconstruction errors
    disp 'Presenting reconstruction results...'
    % Reconstructions of training data before/after fine tuning and using PCA
    pca_train_rec = reproject_pca(pca_train_feat, c_pca, mu_pca);
    fprintf('    PCA(%d) reconstruction error: %f\n', num_hidden(end), mse(pca_train_rec' - train_images));
    % TODO
    train_images_std = ( (train_images' - repmat(mu, Ntrain, 1)) / sigma )';
    net_train_rec = net_init(train_images_std);
    fprintf('    NN reconstruction error: %f\n', mse(net_train_rec*sigma+repmat(mu',1,Ntrain) - train_images));
    net_fine_train_rec = net(train_images_std);
    fprintf('    Fine-tuned NN reconstruction error: %f\n', mse(net_fine_train_rec*sigma+repmat(mu',1,Ntrain) - train_images));
    idx = randi(Ntrain);
    figure('Name', 'Example')
    subplot(221),imagesc(reshape(train_images(:,idx), [wh wh])),title('Input image')
    subplot(222),imagesc(reshape(pca_train_rec(idx,:)', [wh wh])),title('PCA reconstruction')
    subplot(223),imagesc(reshape(net_train_rec(:,idx)*sigma+mu', [wh wh])),title('NN reconstruction')
    subplot(224),imagesc(reshape(net_fine_train_rec(:,idx)*sigma+mu', [wh wh])),title('Fine-tuned NN reconstruction')
    colormap gray
end
<<<<<<< HEAD
pca_train_feat = project_pca(train_images', c_pca, mu_pca);

%% Present reconstruction errors
disp 'Presenting reconstruction results...'
% Reconstructions of training data before/after fine tuning and using PCA
pca_train_rec = reproject_pca(pca_train_feat, c_pca, mu_pca);
fprintf('    PCA(%d) reconstruction error: %f\n', num_hidden(end), mse(pca_train_rec' - train_images));
% TODO
train_images_std = ( (train_images' - repmat(mu, Ntrain, 1)) / sigma )';
net_train_rec = net_init(train_images_std);
fprintf('    NN reconstruction error: %f\n', mse(net_train_rec*sigma+repmat(mu',1,Ntrain) - train_images));
net_fine_train_rec = net(train_images_std);
fprintf('    Fine-tuned NN reconstruction error: %f\n', mse(net_fine_train_rec*sigma+repmat(mu',1,Ntrain) - train_images));
idxtmp = randi(Ntrain);
wh = sqrt(size(train_images,1)); % Image width/height
figure('Name', 'Example')
subplot(221),imagesc(reshape(train_images(:,idxtmp), [wh wh])),title('Input image')
subplot(222),imagesc(reshape(pca_train_rec(idxtmp,:)', [wh wh])),title('PCA reconstruction')
subplot(223),imagesc(reshape(net_train_rec(:,idxtmp)*sigma+mu', [wh wh])),title('NN reconstruction')
subplot(224),imagesc(reshape(net_fine_train_rec(:,idxtmp)*sigma+mu', [wh wh])),title('Fine-tuned NN reconstruction')
colormap gray
=======
>>>>>>> bd429e22

%% Show some 1-layer unit weights
figure('Name', '1-layer encoder weights before fine tuning')
for i=1:100
    subtightplot(10,10,i),imagesc(reshape(net_init.IW{1}(i,:)',wh,wh))
    axis off
end
colormap gray

figure('Name', '1-layer encoder weights after fine tuning')
for i=1:100
    subtightplot(10,10,i),imagesc(reshape(net.IW{1}(i,:)',wh,wh))
    axis off
end
colormap gray

disp 'All done!'<|MERGE_RESOLUTION|>--- conflicted
+++ resolved
@@ -17,21 +17,12 @@
 augment = false;
 
 % Layer sizes
-<<<<<<< HEAD
 num_hidden = [4000 2000 1000 500 250];
 
 % Number of training iterations for the individual layers and for the final
 % fine tuning
 Niter_init = 1000*ones(1,length(num_hidden));
 Niter_fine = 13;
-=======
-num_hidden = 4000;
-
-% Number of training iterations for the individual layers and for the final
-% fine tuning
-Niter_init = 50*ones(1,length(num_hidden));
-Niter_fine = 1000;
->>>>>>> bd429e22
 
 % Learning parameters
 learning_rate = 0.1;
@@ -251,7 +242,6 @@
     subplot(224),imagesc(reshape(net_fine_train_rec(:,idx)*sigma+mu', [wh wh])),title('Fine-tuned NN reconstruction')
     colormap gray
 end
-<<<<<<< HEAD
 pca_train_feat = project_pca(train_images', c_pca, mu_pca);
 
 %% Present reconstruction errors
@@ -273,8 +263,6 @@
 subplot(223),imagesc(reshape(net_train_rec(:,idxtmp)*sigma+mu', [wh wh])),title('NN reconstruction')
 subplot(224),imagesc(reshape(net_fine_train_rec(:,idxtmp)*sigma+mu', [wh wh])),title('Fine-tuned NN reconstruction')
 colormap gray
-=======
->>>>>>> bd429e22
 
 %% Show some 1-layer unit weights
 figure('Name', '1-layer encoder weights before fine tuning')
