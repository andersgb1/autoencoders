--- conflicted
+++ resolved
@@ -53,15 +53,9 @@
 rng('default')
 
 %% Fine tune (or load fine tuned) network
-<<<<<<< HEAD
-if ~force_training && exist('data/patch_rbm_fine.mat', 'file')
-    disp 'Loading pretrained fine tuned network file...'
-    load data/patch_rbm_fine.mat;
-=======
 if ~force_training && exist('data/oxford.mat', 'file')
     disp 'Loading pretrained fine tuned network file...'
     load data/oxford.mat;
->>>>>>> ab10d777
 else
     [net,enc,dec,enc_init,dec_init] = train_dbn(train_images', num_hidden,...
         'OutputFunction', 'purelin',...
@@ -70,11 +64,7 @@
         'NumBatches', Ntrain/10,...
         'Verbose', true,...
         'Visualize', true);
-<<<<<<< HEAD
-    save('data/patch_rbm_fine.mat', 'net', 'enc', 'dec', 'enc_init', 'dec_init');
-=======
     save('data/oxford.mat', 'net', 'enc', 'dec', 'enc_init', 'dec_init');
->>>>>>> ab10d777
 end
 
 % Network before fine tuning
